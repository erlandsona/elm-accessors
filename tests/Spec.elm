module Spec exposing (suite)

import Dict exposing (Dict)
<<<<<<< HEAD
import Dict.Accessor
import Expect
import List.Accessor
=======
import Dict.Reach as Dict
import Expect
import List.Reach as List
import Reach exposing (onJust)
>>>>>>> a35a0fac
import Record
import Test exposing (Test, test)


simpleRecord : { foo : number, bar : String, qux : Bool }
simpleRecord =
    { foo = 3, bar = "Yop", qux = False }


anotherRecord : { foo : number, bar : String, qux : Bool }
anotherRecord =
    { foo = 5, bar = "Sup", qux = True }


nestedRecord : { foo : { foo : number, bar : String, qux : Bool } }
nestedRecord =
    { foo = simpleRecord }


recordWithList : { bar : List { foo : number, bar : String, qux : Bool } }
recordWithList =
    { bar = [ simpleRecord, anotherRecord ] }


maybeRecord : { bar : Maybe { foo : number, bar : String, qux : Bool }, foo : Maybe a }
maybeRecord =
    { bar = Just simpleRecord, foo = Nothing }


dict : Dict String number
dict =
    Dict.fromList [ ( "foo", 7 ) ]


recordWithDict : { bar : Dict String number }
recordWithDict =
    { bar = dict }


dictWithRecord : Dict String { bar : String }
dictWithRecord =
    Dict.fromList [ ( "foo", { bar = "Yop" } ) ]


suite : Test
suite =
    Test.describe
        "strict lenses"
        [ Test.describe
            "view"
            [ test "simple" <|
                \_ ->
                    simpleRecord
                        |> Reach.view Record.foo
                        |> Expect.equal 3
            , test "nested" <|
                \_ ->
                    nestedRecord
                        |> Reach.view (Record.foo << Record.bar)
                        |> Expect.equal "Yop"
            , test "in list" <|
                \_ ->
                    recordWithList
<<<<<<< HEAD
                        |> view (Record.bar << List.Accessor.elementEach << Record.foo)
=======
                        |> Reach.view (Record.bar << List.elementEach << Record.foo)
>>>>>>> a35a0fac
                        |> Expect.equal [ 3, 5 ]
            , test "in Just" <|
                \_ ->
                    maybeRecord
                        |> Reach.view (Record.bar << onJust << Record.qux)
                        |> Expect.equal (Just False)
            , test "in Nothing" <|
                \_ ->
                    maybeRecord
                        |> Reach.view (Record.foo << onJust << Record.bar)
                        |> Expect.equal Nothing
            , Test.describe
                "dict"
                [ test "present" <|
                    \_ ->
                        dict
<<<<<<< HEAD
                            |> view (Dict.Accessor.valueAtString "foo")
=======
                            |> Reach.view (Dict.valueAtString "foo")
>>>>>>> a35a0fac
                            |> Expect.equal (Just 7)
                , test "absent" <|
                    \_ ->
                        dict
<<<<<<< HEAD
                            |> view (Dict.Accessor.valueAtString "bar")
=======
                            |> Reach.view (Dict.valueAtString "bar")
>>>>>>> a35a0fac
                            |> Expect.equal Nothing
                , test "nested present" <|
                    \_ ->
                        recordWithDict
<<<<<<< HEAD
                            |> view (Record.bar << Dict.Accessor.valueAtString "foo")
=======
                            |> Reach.view (Record.bar << Dict.valueAtString "foo")
>>>>>>> a35a0fac
                            |> Expect.equal (Just 7)
                , test "nested absent" <|
                    \_ ->
                        recordWithDict
<<<<<<< HEAD
                            |> view (Record.bar << Dict.Accessor.valueAtString "bar")
                            |> Expect.equal Nothing
                , test "with onJust" <|
                    \_ ->
                        dictWithRecord
                            |> view (Dict.Accessor.valueAtString "foo" << onJust << Record.bar)
                            |> Expect.equal (Just "Yop")
                , test "with valueElseOnNothing" <|
                    \_ ->
                        dictWithRecord
                            |> view
                                (Dict.Accessor.valueAtString "not_it"
                                    << valueElseOnNothing { bar = "Stuff" }
                                    << Record.bar
                                )
                            |> Expect.equal "Stuff"
=======
                            |> Reach.view (Record.bar << Dict.valueAtString "bar")
                            |> Expect.equal Nothing
                , test "with lens afterwards" <|
                    \_ ->
                        dictWithRecord
                            |> Reach.view (Dict.valueAtString "foo" << Record.bar)
                            |> Expect.equal (Just "Yop")
>>>>>>> a35a0fac
                ]
            ]
        , Test.describe
            "mapOver (\\_ -> ...)"
            [ test "simple" <|
                \_ ->
                    simpleRecord
                        |> Reach.mapOver Record.qux (\_ -> True)
                        |> .qux
                        |> Expect.equal True
            , test "nested" <|
                \_ ->
                    nestedRecord
                        |> Reach.mapOver (Record.foo << Record.foo) (\_ -> 5)
                        |> .foo
                        |> .foo
                        |> Expect.equal 5
            , test "in list" <|
                \_ ->
                    recordWithList
<<<<<<< HEAD
                        |> mapOver
                            (Record.bar << List.Accessor.elementEach << Record.bar)
                            (\_ -> "Why, hello")
                        |> view (Record.bar << List.Accessor.elementEach << Record.bar)
=======
                        |> Reach.mapOver
                            (Record.bar << List.elementEach << Record.bar)
                            (\_ -> "Why, hello")
                        |> Reach.view (Record.bar << List.elementEach << Record.bar)
>>>>>>> a35a0fac
                        |> Expect.equal [ "Why, hello", "Why, hello" ]
            , test "in Just" <|
                \_ ->
                    maybeRecord
                        |> Reach.mapOver
                            (Record.bar << onJust << Record.foo)
                            (\_ -> 4)
                        |> Reach.view (Record.bar << onJust << Record.foo)
                        |> Expect.equal (Just 4)
            , test "in Nothing" <|
                \_ ->
                    maybeRecord
                        |> Reach.mapOver
                            (Record.foo << onJust << Record.bar)
                            (\_ -> "Nope")
                        |> Reach.view (Record.foo << onJust << Record.bar)
                        |> Expect.equal Nothing
<<<<<<< HEAD
            , Test.describe
                "dict"
                [ test "set currently present to present" <|
                    \_ ->
                        dict
                            |> mapOver
                                (Dict.Accessor.valueAtString "foo")
                                (\_ -> Just 9)
                            |> view (Dict.Accessor.valueAtString "foo")
                            |> Expect.equal (Just 9)
                , test "set currently absent to present" <|
                    \_ ->
                        dict
                            |> mapOver (Dict.Accessor.valueAtString "bar")
                                (\_ -> Just 9)
                            |> view (Dict.Accessor.valueAtString "bar")
                            |> Expect.equal (Just 9)
                , test "set currently present to absent" <|
                    \_ ->
                        dict
                            |> mapOver
                                (Dict.Accessor.valueAtString "foo")
                                (\_ -> Nothing)
                            |> view (Dict.Accessor.valueAtString "foo")
                            |> Expect.equal Nothing
                , test "set currently absent to absent" <|
                    \_ ->
                        dict
                            |> mapOver
                                (Dict.Accessor.valueAtString "bar")
                                (\_ -> Nothing)
                            |> view (Dict.Accessor.valueAtString "bar")
                            |> Expect.equal Nothing
                , test "set with onJust present" <|
                    \_ ->
                        dictWithRecord
                            |> mapOver
                                (Dict.Accessor.valueAtString "foo" << onJust << Record.bar)
                                (\_ -> "Sup")
                            |> view (Dict.Accessor.valueAtString "foo" << onJust << Record.bar)
                            |> Expect.equal (Just "Sup")
                , test "set with onJust absent" <|
                    \_ ->
                        dictWithRecord
                            |> mapOver
                                (Dict.Accessor.valueAtString "bar" << onJust << Record.bar)
                                (\_ -> "Sup")
                            |> view (Dict.Accessor.valueAtString "bar" << onJust << Record.bar)
                            |> Expect.equal Nothing
                ]
=======
>>>>>>> a35a0fac
            ]
        , Test.describe
            "map"
            [ test "simple" <|
                \_ ->
                    simpleRecord
                        |> Reach.mapOver Record.bar (\w -> w ++ " lait")
                        |> .bar
                        |> Expect.equal "Yop lait"
            , test "nested" <|
                \_ ->
                    nestedRecord
                        |> Reach.mapOver (Record.foo << Record.qux) not
                        |> .foo
                        |> .qux
                        |> Expect.equal True
            , test "list" <|
                \_ ->
                    recordWithList
<<<<<<< HEAD
                        |> mapOver
                            (Record.bar << List.Accessor.elementEach << Record.foo)
                            (\n -> n - 2)
                        |> view (Record.bar << List.Accessor.elementEach << Record.foo)
=======
                        |> Reach.mapOver
                            (Record.bar << List.elementEach << Record.foo)
                            (\n -> n - 2)
                        |> Reach.view (Record.bar << List.elementEach << Record.foo)
>>>>>>> a35a0fac
                        |> Expect.equal [ 1, 3 ]
            , test "through Just" <|
                \_ ->
                    maybeRecord
<<<<<<< HEAD
                        |> mapOver
                            (Record.bar << onJust << Record.foo)
                            (\n -> n + 3)
                        |> view (Record.bar << onJust << Record.foo)
=======
                        |> Reach.mapOver (Record.bar << onJust << Record.foo) (\n -> n + 3)
                        |> Reach.view (Record.bar << onJust << Record.foo)
>>>>>>> a35a0fac
                        |> Expect.equal (Just 6)
            , test "through Nothing" <|
                \_ ->
                    maybeRecord
<<<<<<< HEAD
                        |> mapOver
                            (Record.foo << onJust << Record.bar)
                            (\w -> w ++ "!")
                        |> view (Record.foo << onJust << Record.bar)
=======
                        |> Reach.mapOver (Record.foo << onJust << Record.bar) (\w -> w ++ "!")
                        |> Reach.view (Record.foo << onJust << Record.bar)
>>>>>>> a35a0fac
                        |> Expect.equal Nothing
            ]
        , Test.describe
            "overLazy"
            [ test "simple" <|
                \_ ->
                    simpleRecord
<<<<<<< HEAD
                        |> mapOverLazy
                            Record.bar
                            (\w -> w ++ " lait")
=======
                        |> Reach.mapOverLazy Record.bar (\w -> w ++ " lait")
>>>>>>> a35a0fac
                        |> .bar
                        |> Expect.equal "Yop lait"
            , test "nested" <|
                \_ ->
                    nestedRecord
                        |> Reach.mapOverLazy (Record.foo << Record.qux) not
                        |> .foo
                        |> .qux
                        |> Expect.equal True
            , test "list" <|
                \_ ->
                    recordWithList
<<<<<<< HEAD
                        |> mapOverLazy
                            (Record.bar << List.Accessor.elementEach << Record.foo)
                            (\n -> n - 2)
                        |> view (Record.bar << List.Accessor.elementEach << Record.foo)
=======
                        |> Reach.mapOverLazy
                            (Record.bar << List.elementEach << Record.foo)
                            (\n -> n - 2)
                        |> Reach.view (Record.bar << List.elementEach << Record.foo)
>>>>>>> a35a0fac
                        |> Expect.equal [ 1, 3 ]
            , test "through Just" <|
                \_ ->
                    maybeRecord
<<<<<<< HEAD
                        |> mapOverLazy
                            (Record.bar << onJust << Record.foo)
                            (\n -> n + 3)
                        |> view (Record.bar << onJust << Record.foo)
=======
                        |> Reach.mapOverLazy (Record.bar << onJust << Record.foo) (\n -> n + 3)
                        |> Reach.view (Record.bar << onJust << Record.foo)
>>>>>>> a35a0fac
                        |> Expect.equal (Just 6)
            , test "through Nothing" <|
                \_ ->
                    maybeRecord
<<<<<<< HEAD
                        |> mapOverLazy
                            (Record.foo << onJust << Record.bar)
                            (\w -> w ++ "!")
                        |> view (Record.foo << onJust << Record.bar)
=======
                        |> Reach.mapOverLazy (Record.foo << onJust << Record.bar) (\w -> w ++ "!")
                        |> Reach.view (Record.foo << onJust << Record.bar)
>>>>>>> a35a0fac
                        |> Expect.equal Nothing
            ]
        , Test.describe
            "create"
            [ let
                myRecordFoo =
<<<<<<< HEAD
                    Accessor.lens
                        { description = ".foo"
                        , view = .foo
=======
                    Reach.part "foo"
                        { access = .foo
>>>>>>> a35a0fac
                        , map = \alter record -> { record | foo = alter record.foo }
                        }
              in
              Test.describe
                "part"
                [ test "view" <|
                    \_ ->
                        nestedRecord
                            |> Reach.view (myRecordFoo << Record.bar)
                            |> Expect.equal "Yop"
                , test "set" <|
                    \_ ->
                        nestedRecord
                            |> Reach.mapOver (Record.foo << myRecordFoo) (\_ -> 1)
                            |> .foo
                            |> .foo
                            |> Expect.equal 1
                , test "map" <|
                    \_ ->
                        nestedRecord
                            |> Reach.mapOver (myRecordFoo << myRecordFoo) (\n -> n + 3)
                            |> .foo
                            |> .foo
                            |> Expect.equal 6
                ]
            , let
                myOnEach =
<<<<<<< HEAD
                    Accessor.traversal
                        { description = "element each"
                        , view = List.map
=======
                    Reach.elements "element each"
                        { view = List.map
>>>>>>> a35a0fac
                        , map = List.map
                        }
              in
              Test.describe
                "reach"
                [ test "view" <|
                    \_ ->
                        recordWithList
                            |> Reach.view (Record.bar << myOnEach << Record.foo)
                            |> Expect.equal [ 3, 5 ]
                , test "set" <|
                    \_ ->
                        recordWithList
<<<<<<< HEAD
                            |> mapOver
                                (Record.bar << myOnEach << Record.bar)
                                (\_ -> "Greetings")
                            |> view (Record.bar << List.Accessor.elementEach << Record.bar)
=======
                            |> Reach.mapOver (Record.bar << myOnEach << Record.bar) (\_ -> "Greetings")
                            |> Reach.view (Record.bar << List.elementEach << Record.bar)
>>>>>>> a35a0fac
                            |> Expect.equal [ "Greetings", "Greetings" ]
                , test "map" <|
                    \_ ->
                        recordWithList
<<<<<<< HEAD
                            |> mapOver
                                (Record.bar << myOnEach << Record.foo)
                                (\n -> n - 2)
                            |> view (Record.bar << List.Accessor.elementEach << Record.foo)
=======
                            |> Reach.mapOver (Record.bar << myOnEach << Record.foo) (\n -> n - 2)
                            |> Reach.view (Record.bar << List.elementEach << Record.foo)
>>>>>>> a35a0fac
                            |> Expect.equal [ 1, 3 ]
                ]
            ]
        ]<|MERGE_RESOLUTION|>--- conflicted
+++ resolved
@@ -1,16 +1,10 @@
 module Spec exposing (suite)
 
 import Dict exposing (Dict)
-<<<<<<< HEAD
-import Dict.Accessor
-import Expect
-import List.Accessor
-=======
 import Dict.Reach as Dict
 import Expect
 import List.Reach as List
 import Reach exposing (onJust)
->>>>>>> a35a0fac
 import Record
 import Test exposing (Test, test)
 
@@ -74,11 +68,7 @@
             , test "in list" <|
                 \_ ->
                     recordWithList
-<<<<<<< HEAD
-                        |> view (Record.bar << List.Accessor.elementEach << Record.foo)
-=======
                         |> Reach.view (Record.bar << List.elementEach << Record.foo)
->>>>>>> a35a0fac
                         |> Expect.equal [ 3, 5 ]
             , test "in Just" <|
                 \_ ->
@@ -95,51 +85,21 @@
                 [ test "present" <|
                     \_ ->
                         dict
-<<<<<<< HEAD
-                            |> view (Dict.Accessor.valueAtString "foo")
-=======
                             |> Reach.view (Dict.valueAtString "foo")
->>>>>>> a35a0fac
                             |> Expect.equal (Just 7)
                 , test "absent" <|
                     \_ ->
                         dict
-<<<<<<< HEAD
-                            |> view (Dict.Accessor.valueAtString "bar")
-=======
                             |> Reach.view (Dict.valueAtString "bar")
->>>>>>> a35a0fac
                             |> Expect.equal Nothing
                 , test "nested present" <|
                     \_ ->
                         recordWithDict
-<<<<<<< HEAD
-                            |> view (Record.bar << Dict.Accessor.valueAtString "foo")
-=======
                             |> Reach.view (Record.bar << Dict.valueAtString "foo")
->>>>>>> a35a0fac
                             |> Expect.equal (Just 7)
                 , test "nested absent" <|
                     \_ ->
                         recordWithDict
-<<<<<<< HEAD
-                            |> view (Record.bar << Dict.Accessor.valueAtString "bar")
-                            |> Expect.equal Nothing
-                , test "with onJust" <|
-                    \_ ->
-                        dictWithRecord
-                            |> view (Dict.Accessor.valueAtString "foo" << onJust << Record.bar)
-                            |> Expect.equal (Just "Yop")
-                , test "with valueElseOnNothing" <|
-                    \_ ->
-                        dictWithRecord
-                            |> view
-                                (Dict.Accessor.valueAtString "not_it"
-                                    << valueElseOnNothing { bar = "Stuff" }
-                                    << Record.bar
-                                )
-                            |> Expect.equal "Stuff"
-=======
                             |> Reach.view (Record.bar << Dict.valueAtString "bar")
                             |> Expect.equal Nothing
                 , test "with lens afterwards" <|
@@ -147,7 +107,6 @@
                         dictWithRecord
                             |> Reach.view (Dict.valueAtString "foo" << Record.bar)
                             |> Expect.equal (Just "Yop")
->>>>>>> a35a0fac
                 ]
             ]
         , Test.describe
@@ -168,17 +127,10 @@
             , test "in list" <|
                 \_ ->
                     recordWithList
-<<<<<<< HEAD
-                        |> mapOver
-                            (Record.bar << List.Accessor.elementEach << Record.bar)
-                            (\_ -> "Why, hello")
-                        |> view (Record.bar << List.Accessor.elementEach << Record.bar)
-=======
                         |> Reach.mapOver
                             (Record.bar << List.elementEach << Record.bar)
                             (\_ -> "Why, hello")
                         |> Reach.view (Record.bar << List.elementEach << Record.bar)
->>>>>>> a35a0fac
                         |> Expect.equal [ "Why, hello", "Why, hello" ]
             , test "in Just" <|
                 \_ ->
@@ -196,59 +148,6 @@
                             (\_ -> "Nope")
                         |> Reach.view (Record.foo << onJust << Record.bar)
                         |> Expect.equal Nothing
-<<<<<<< HEAD
-            , Test.describe
-                "dict"
-                [ test "set currently present to present" <|
-                    \_ ->
-                        dict
-                            |> mapOver
-                                (Dict.Accessor.valueAtString "foo")
-                                (\_ -> Just 9)
-                            |> view (Dict.Accessor.valueAtString "foo")
-                            |> Expect.equal (Just 9)
-                , test "set currently absent to present" <|
-                    \_ ->
-                        dict
-                            |> mapOver (Dict.Accessor.valueAtString "bar")
-                                (\_ -> Just 9)
-                            |> view (Dict.Accessor.valueAtString "bar")
-                            |> Expect.equal (Just 9)
-                , test "set currently present to absent" <|
-                    \_ ->
-                        dict
-                            |> mapOver
-                                (Dict.Accessor.valueAtString "foo")
-                                (\_ -> Nothing)
-                            |> view (Dict.Accessor.valueAtString "foo")
-                            |> Expect.equal Nothing
-                , test "set currently absent to absent" <|
-                    \_ ->
-                        dict
-                            |> mapOver
-                                (Dict.Accessor.valueAtString "bar")
-                                (\_ -> Nothing)
-                            |> view (Dict.Accessor.valueAtString "bar")
-                            |> Expect.equal Nothing
-                , test "set with onJust present" <|
-                    \_ ->
-                        dictWithRecord
-                            |> mapOver
-                                (Dict.Accessor.valueAtString "foo" << onJust << Record.bar)
-                                (\_ -> "Sup")
-                            |> view (Dict.Accessor.valueAtString "foo" << onJust << Record.bar)
-                            |> Expect.equal (Just "Sup")
-                , test "set with onJust absent" <|
-                    \_ ->
-                        dictWithRecord
-                            |> mapOver
-                                (Dict.Accessor.valueAtString "bar" << onJust << Record.bar)
-                                (\_ -> "Sup")
-                            |> view (Dict.Accessor.valueAtString "bar" << onJust << Record.bar)
-                            |> Expect.equal Nothing
-                ]
-=======
->>>>>>> a35a0fac
             ]
         , Test.describe
             "map"
@@ -268,43 +167,22 @@
             , test "list" <|
                 \_ ->
                     recordWithList
-<<<<<<< HEAD
-                        |> mapOver
-                            (Record.bar << List.Accessor.elementEach << Record.foo)
-                            (\n -> n - 2)
-                        |> view (Record.bar << List.Accessor.elementEach << Record.foo)
-=======
                         |> Reach.mapOver
                             (Record.bar << List.elementEach << Record.foo)
                             (\n -> n - 2)
                         |> Reach.view (Record.bar << List.elementEach << Record.foo)
->>>>>>> a35a0fac
                         |> Expect.equal [ 1, 3 ]
             , test "through Just" <|
                 \_ ->
                     maybeRecord
-<<<<<<< HEAD
-                        |> mapOver
-                            (Record.bar << onJust << Record.foo)
-                            (\n -> n + 3)
-                        |> view (Record.bar << onJust << Record.foo)
-=======
                         |> Reach.mapOver (Record.bar << onJust << Record.foo) (\n -> n + 3)
                         |> Reach.view (Record.bar << onJust << Record.foo)
->>>>>>> a35a0fac
                         |> Expect.equal (Just 6)
             , test "through Nothing" <|
                 \_ ->
                     maybeRecord
-<<<<<<< HEAD
-                        |> mapOver
-                            (Record.foo << onJust << Record.bar)
-                            (\w -> w ++ "!")
-                        |> view (Record.foo << onJust << Record.bar)
-=======
                         |> Reach.mapOver (Record.foo << onJust << Record.bar) (\w -> w ++ "!")
                         |> Reach.view (Record.foo << onJust << Record.bar)
->>>>>>> a35a0fac
                         |> Expect.equal Nothing
             ]
         , Test.describe
@@ -312,13 +190,7 @@
             [ test "simple" <|
                 \_ ->
                     simpleRecord
-<<<<<<< HEAD
-                        |> mapOverLazy
-                            Record.bar
-                            (\w -> w ++ " lait")
-=======
                         |> Reach.mapOverLazy Record.bar (\w -> w ++ " lait")
->>>>>>> a35a0fac
                         |> .bar
                         |> Expect.equal "Yop lait"
             , test "nested" <|
@@ -331,57 +203,30 @@
             , test "list" <|
                 \_ ->
                     recordWithList
-<<<<<<< HEAD
-                        |> mapOverLazy
-                            (Record.bar << List.Accessor.elementEach << Record.foo)
-                            (\n -> n - 2)
-                        |> view (Record.bar << List.Accessor.elementEach << Record.foo)
-=======
                         |> Reach.mapOverLazy
                             (Record.bar << List.elementEach << Record.foo)
                             (\n -> n - 2)
                         |> Reach.view (Record.bar << List.elementEach << Record.foo)
->>>>>>> a35a0fac
                         |> Expect.equal [ 1, 3 ]
             , test "through Just" <|
                 \_ ->
                     maybeRecord
-<<<<<<< HEAD
-                        |> mapOverLazy
-                            (Record.bar << onJust << Record.foo)
-                            (\n -> n + 3)
-                        |> view (Record.bar << onJust << Record.foo)
-=======
                         |> Reach.mapOverLazy (Record.bar << onJust << Record.foo) (\n -> n + 3)
                         |> Reach.view (Record.bar << onJust << Record.foo)
->>>>>>> a35a0fac
                         |> Expect.equal (Just 6)
             , test "through Nothing" <|
                 \_ ->
                     maybeRecord
-<<<<<<< HEAD
-                        |> mapOverLazy
-                            (Record.foo << onJust << Record.bar)
-                            (\w -> w ++ "!")
-                        |> view (Record.foo << onJust << Record.bar)
-=======
                         |> Reach.mapOverLazy (Record.foo << onJust << Record.bar) (\w -> w ++ "!")
                         |> Reach.view (Record.foo << onJust << Record.bar)
->>>>>>> a35a0fac
                         |> Expect.equal Nothing
             ]
         , Test.describe
             "create"
             [ let
                 myRecordFoo =
-<<<<<<< HEAD
-                    Accessor.lens
-                        { description = ".foo"
-                        , view = .foo
-=======
                     Reach.part "foo"
                         { access = .foo
->>>>>>> a35a0fac
                         , map = \alter record -> { record | foo = alter record.foo }
                         }
               in
@@ -409,14 +254,8 @@
                 ]
             , let
                 myOnEach =
-<<<<<<< HEAD
-                    Accessor.traversal
-                        { description = "element each"
-                        , view = List.map
-=======
                     Reach.elements "element each"
                         { view = List.map
->>>>>>> a35a0fac
                         , map = List.map
                         }
               in
@@ -430,28 +269,14 @@
                 , test "set" <|
                     \_ ->
                         recordWithList
-<<<<<<< HEAD
-                            |> mapOver
-                                (Record.bar << myOnEach << Record.bar)
-                                (\_ -> "Greetings")
-                            |> view (Record.bar << List.Accessor.elementEach << Record.bar)
-=======
                             |> Reach.mapOver (Record.bar << myOnEach << Record.bar) (\_ -> "Greetings")
                             |> Reach.view (Record.bar << List.elementEach << Record.bar)
->>>>>>> a35a0fac
                             |> Expect.equal [ "Greetings", "Greetings" ]
                 , test "map" <|
                     \_ ->
                         recordWithList
-<<<<<<< HEAD
-                            |> mapOver
-                                (Record.bar << myOnEach << Record.foo)
-                                (\n -> n - 2)
-                            |> view (Record.bar << List.Accessor.elementEach << Record.foo)
-=======
                             |> Reach.mapOver (Record.bar << myOnEach << Record.foo) (\n -> n - 2)
                             |> Reach.view (Record.bar << List.elementEach << Record.foo)
->>>>>>> a35a0fac
                             |> Expect.equal [ 1, 3 ]
                 ]
             ]
