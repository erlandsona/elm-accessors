--- conflicted
+++ resolved
@@ -18,50 +18,26 @@
 
 recordFoo : Reach.Part
 recordFoo =
-<<<<<<< HEAD
-    Accessor.lens
-        { description = ".foo"
-        , view = .foo
-=======
     Reach.part "foo"
         { access = .foo
->>>>>>> a35a0fac
         , map = \alter record -> { record | foo = record.foo |> alter }
         }
 
 recordBar =
-<<<<<<< HEAD
-    Accessor.lens
-        { description = ".bar"
-        , view = .bar
-=======
     Reach.part "bar"
         { access = .bar
->>>>>>> a35a0fac
         , map = \alter record -> { record | bar = record.bar |> alter }
         }
 
 elementEach = 
-<<<<<<< HEAD
-    Accessor.traversal
-        { description = "element each"
-        , view = List.map
-=======
     Reach.elements "element each"
         { view = List.map
->>>>>>> a35a0fac
         , map = List.map
         }
 
 onJust =
-<<<<<<< HEAD
-    Accessor.traversal
-        { description = "Just"
-        , view = Maybe.map
-=======
     Reach.maybe "Just"
         { view = identity
->>>>>>> a35a0fac
         , map = Maybe.map
         }
 ```
@@ -113,16 +89,6 @@
 data structures: 
 
 ```elm
-<<<<<<< HEAD
-import Accessor exposing (view, onJust)
-
-tryEach =
-    onJust << elementEach
-
-{ bar = Just [ 1, 3, 2 ] }
-    |> view (recordBar << tryEach)
---> Just [ 1, 3, 2 ]
-=======
 import Reach exposing (onJust)
 import List.Reach
 
@@ -132,7 +98,6 @@
 { bar = Just [ 1, 3, 2 ] }
     |> Reach.mapOver (recordBar << tryEach) negate
 --> { bar = Just [ -1, -3, -2 ] }
->>>>>>> a35a0fac
 ```
 
 ## contribute
