--- conflicted
+++ resolved
@@ -1,37 +1,24 @@
 {
-    "type": "package",
-    "name": "erlandsona/elm-accessors",
-    "summary": "Reach into a nested structure to map or view",
-    "license": "MIT",
-    "version": "2.1.0",
-    "exposed-modules": [
-<<<<<<< HEAD
-        "Accessor",
-        "Tuple.Accessor",
-        "List.Accessor",
-        "Array.Accessor",
-        "Dict.Accessor",
-        "SelectList.Accessor"
-=======
-        "Reach",
-        "Tuple.Reach",
-        "List.Reach",
-        "Array.Reach",
-        "Dict.Reach",
-        "SelectList.Reach"
->>>>>>> a35a0fac
-    ],
-    "elm-version": "0.19.0 <= v < 0.20.0",
-    "dependencies": {
-        "elm/core": "1.0.0 <= v < 2.0.0",
-<<<<<<< HEAD
-        "lue-bird/elm-linear-direction": "5.2.0 <= v < 6.0.0",
-=======
-        "elm-community/list-extra": "8.6.0 <= v < 9.0.0",
->>>>>>> a35a0fac
-        "miyamoen/select-list": "4.1.0 <= v < 5.0.0"
-    },
-    "test-dependencies": {
-        "elm-explorations/test": "1.2.2 <= v < 2.0.0"
-    }
+        "type": "package",
+        "name": "erlandsona/elm-accessors",
+        "summary": "Reach into a nested structure to map or view",
+        "license": "MIT",
+        "version": "2.1.0",
+        "exposed-modules": [
+                "Reach",
+                "Tuple.Reach",
+                "List.Reach",
+                "Array.Reach",
+                "Dict.Reach",
+                "SelectList.Reach"
+        ],
+        "elm-version": "0.19.0 <= v < 0.20.0",
+        "dependencies": {
+                "elm/core": "1.0.0 <= v < 2.0.0",
+                "elm-community/list-extra": "8.6.0 <= v < 9.0.0",
+                "miyamoen/select-list": "4.1.0 <= v < 5.0.0"
+        },
+        "test-dependencies": {
+                "elm-explorations/test": "1.2.2 <= v < 2.0.0"
+        }
 }